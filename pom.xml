--- conflicted
+++ resolved
@@ -1,130 +1,106 @@
-<?xml version="1.0" encoding="UTF-8"?>
-<project xmlns="http://maven.apache.org/POM/4.0.0"
-         xmlns:xsi="http://www.w3.org/2001/XMLSchema-instance"
-         xsi:schemaLocation="http://maven.apache.org/POM/4.0.0 
-         http://maven.apache.org/xsd/maven-4.0.0.xsd">
-
-    <modelVersion>4.0.0</modelVersion>
-
-    <groupId>com.university</groupId>
-    <artifactId>spl-compiler</artifactId>
-    <version>1.0</version>
-
-    <properties>
-        <maven.compiler.source>17</maven.compiler.source>
-        <maven.compiler.target>17</maven.compiler.target>
-        <project.build.sourceEncoding>UTF-8</project.build.sourceEncoding>
-        <junit.jupiter.version>5.10.0</junit.jupiter.version>
-        <junit.platform.version>1.10.0</junit.platform.version>
-    </properties>
-<<<<<<< HEAD
-
-=======
-    <!--For testing-->
->>>>>>> dbb8fa51
-    <dependencies>
-        <!--  JUnit Jupiter API (for writing tests) -->
-        <dependency>
-            <groupId>org.junit.jupiter</groupId>
-            <artifactId>junit-jupiter-api</artifactId>
-            <version>${junit.jupiter.version}</version>
-            <scope>test</scope>
-        </dependency>
-
-        <!--  JUnit Jupiter Engine (to actually run the tests) -->
-        <dependency>
-            <groupId>org.junit.jupiter</groupId>
-            <artifactId>junit-jupiter-engine</artifactId>
-            <version>${junit.jupiter.version}</version>
-            <scope>test</scope>
-        </dependency>
-
-        <!--  Optional: Standalone console launcher for running tests via CLI -->
-        <dependency>
-            <groupId>org.junit.platform</groupId>
-            <artifactId>junit-platform-console-standalone</artifactId>
-            <version>${junit.platform.version}</version>
-            <scope>test</scope>
-        </dependency>
-    </dependencies>
-<<<<<<< HEAD
-
-    <build>
-        <plugins>
-            <!-- Ensure Maven uses JUnit 5 for test discovery -->
-            <plugin>
-                <groupId>org.apache.maven.plugins</groupId>
-                <artifactId>maven-surefire-plugin</artifactId>
-                <version>3.2.5</version>
-                <configuration>
-                    <useModulePath>false</useModulePath>
-                </configuration>
-            </plugin>
-        </plugins>
-    </build>
-
-</project>
-
-=======
-    
-    <build>
-        <plugins>
-            <!--For JAR creation-->
-            <plugin>
-                <groupId>org.apache.maven.plugins</groupId>
-                <artifactId>maven-jar-plugin</artifactId>
-                <version>3.3.0</version>
-                <configuration>
-                    <archive>
-                        <manifest>
-                            <mainClass>Main</mainClass>
-                        </manifest>
-                    </archive>
-                </configuration>
-            </plugin>
-            <plugin>
-                <groupId>org.apache.maven.plugins</groupId>
-                <artifactId>maven-shade-plugin</artifactId>
-                <version>3.5.0</version>
-                <executions>
-                    <execution>
-                        <phase>package</phase>
-                        <goals>
-                            <goal>shade</goal>
-                        </goals>
-                        <configuration>
-                            <transformers>
-                                <transformer implementation="org.apache.maven.plugins.shade.resource.ManifestResourceTransformer">
-                                    <mainClass>Main</mainClass>
-                                </transformer>
-                            </transformers>
-                            <finalName>SPL</finalName>
-                        </configuration>
-                    </execution>
-                </executions>
-            </plugin>
-
-            <!--For test coverage-->
-            <plugin>
-                <groupId>org.jacoco</groupId>
-                <artifactId>jacoco-maven-plugin</artifactId>
-                <version>0.8.11</version>
-                <executions>
-                    <execution>
-                        <goals>
-                            <goal>prepare-agent</goal>
-                        </goals>
-                    </execution>
-                    <execution>
-                        <id>report</id>
-                        <phase>test</phase>
-                        <goals>
-                            <goal>report</goal>
-                        </goals>
-                    </execution>
-                </executions>
-            </plugin>
-        </plugins>
-    </build>
-</project>
->>>>>>> dbb8fa51
+<?xml version="1.0" encoding="UTF-8"?>
+<project xmlns="http://maven.apache.org/POM/4.0.0"
+         xmlns:xsi="http://www.w3.org/2001/XMLSchema-instance"
+         xsi:schemaLocation="http://maven.apache.org/POM/4.0.0 
+         http://maven.apache.org/xsd/maven-4.0.0.xsd">
+
+    <modelVersion>4.0.0</modelVersion>
+
+    <groupId>com.university</groupId>
+    <artifactId>spl-compiler</artifactId>
+    <version>1.0</version>
+
+    <properties>
+        <maven.compiler.source>17</maven.compiler.source>
+        <maven.compiler.target>17</maven.compiler.target>
+        <project.build.sourceEncoding>UTF-8</project.build.sourceEncoding>
+        <junit.jupiter.version>5.10.0</junit.jupiter.version>
+        <junit.platform.version>1.10.0</junit.platform.version>
+    </properties>
+
+    <dependencies>
+        <!--  JUnit Jupiter API (for writing tests) -->
+        <dependency>
+            <groupId>org.junit.jupiter</groupId>
+            <artifactId>junit-jupiter-api</artifactId>
+            <version>${junit.jupiter.version}</version>
+            <scope>test</scope>
+        </dependency>
+
+        <!--  JUnit Jupiter Engine (to actually run the tests) -->
+        <dependency>
+            <groupId>org.junit.jupiter</groupId>
+            <artifactId>junit-jupiter-engine</artifactId>
+            <version>${junit.jupiter.version}</version>
+            <scope>test</scope>
+        </dependency>
+
+        <!--  Optional: Standalone console launcher for running tests via CLI -->
+        <dependency>
+            <groupId>org.junit.platform</groupId>
+            <artifactId>junit-platform-console-standalone</artifactId>
+            <version>${junit.platform.version}</version>
+            <scope>test</scope>
+        </dependency>
+    </dependencies>
+    
+    <build>
+        <plugins>
+            <!--For JAR creation-->
+            <plugin>
+                <groupId>org.apache.maven.plugins</groupId>
+                <artifactId>maven-jar-plugin</artifactId>
+                <version>3.3.0</version>
+                <configuration>
+                    <archive>
+                        <manifest>
+                            <mainClass>Main</mainClass>
+                        </manifest>
+                    </archive>
+                </configuration>
+            </plugin>
+            <plugin>
+                <groupId>org.apache.maven.plugins</groupId>
+                <artifactId>maven-shade-plugin</artifactId>
+                <version>3.5.0</version>
+                <executions>
+                    <execution>
+                        <phase>package</phase>
+                        <goals>
+                            <goal>shade</goal>
+                        </goals>
+                        <configuration>
+                            <transformers>
+                                <transformer implementation="org.apache.maven.plugins.shade.resource.ManifestResourceTransformer">
+                                    <mainClass>Main</mainClass>
+                                </transformer>
+                            </transformers>
+                            <finalName>SPL</finalName>
+                        </configuration>
+                    </execution>
+                </executions>
+            </plugin>
+
+            <!--For test coverage-->
+            <plugin>
+                <groupId>org.jacoco</groupId>
+                <artifactId>jacoco-maven-plugin</artifactId>
+                <version>0.8.11</version>
+                <executions>
+                    <execution>
+                        <goals>
+                            <goal>prepare-agent</goal>
+                        </goals>
+                    </execution>
+                    <execution>
+                        <id>report</id>
+                        <phase>test</phase>
+                        <goals>
+                            <goal>report</goal>
+                        </goals>
+                    </execution>
+                </executions>
+            </plugin>
+        </plugins>
+    </build>
+</project>